--- conflicted
+++ resolved
@@ -71,30 +71,11 @@
       console.log("[EmployeeTasksPage] Raw result from fetchProjectDetails:", projectDetailsResult);
       console.log("[EmployeeTasksPage] Raw result from fetchMyTasksForProject:", tasksResult);
       
-<<<<<<< HEAD
       setProjectDetails(fetchedProjectDetailsResult);
       const processed = fetchedTasksResult.map(task => ({ ...task, elapsedTime: task.elapsedTime || 0 }));
       processed.sort((a,b) => (b.isImportant ? 1 : 0) - (a.isImportant ? 1 : 0));
       setTasks(processed);
       console.log("[EmployeeTasksPage] Processed fetched tasks for state (length):", fetchedTasksResult.length, "Full data:", JSON.parse(JSON.stringify(fetchedTasksResult)));
-=======
-      if (projectDetailsResult.success && projectDetailsResult.project) {
-        setProjectDetails(projectDetailsResult.project);
-      } else {
-        setProjectDetails(null);
-        console.warn("[EmployeeTasksPage] Failed to fetch project details or project not found. Error:", projectDetailsResult.error);
-        // toast({ title: "Error Loading Project Details", description: projectDetailsResult.error || "Could not retrieve project info.", variant: "destructive"});
-      }
-      
-      if (tasksResult.success && tasksResult.tasks) {
-        setTasks(tasksResult.tasks.map(task => ({ ...task, elapsedTime: task.elapsedTime || 0 })));
-        console.log("[EmployeeTasksPage] Processed fetched tasks for state (length):", tasksResult.tasks.length);
-      } else {
-        setTasks([]); 
-        console.warn("[EmployeeTasksPage] Failed to fetch tasks or no tasks found. Error:", tasksResult.error);
-        // toast({ title: "Error Loading Tasks", description: tasksResult.error || "Could not retrieve tasks.", variant: "destructive"});
-      }
->>>>>>> 51de1190
 
     } catch (error) {
       console.error("[EmployeeTasksPage] Failed to load project tasks:", error);
