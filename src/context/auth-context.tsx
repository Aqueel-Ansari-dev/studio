
"use client";

import type { ReactNode } from 'react';
import React, { createContext, useContext, useState, useEffect } from 'react';
import { useRouter, usePathname } from 'next/navigation';
import { auth, db } from '@/lib/firebase'; // Import db for Firestore
import { 
  onAuthStateChanged, 
  signInWithEmailAndPassword, 
  createUserWithEmailAndPassword, 
  signOut,
  User as FirebaseUser 
} from 'firebase/auth';
import { doc, setDoc, getDoc, serverTimestamp } from 'firebase/firestore'; // Import Firestore functions
import { useToast } from '@/hooks/use-toast';
import type { UserRole, PayMode } from '@/types/database';
import { getGlobalActiveCheckIn } from '@/app/actions/attendance';
import { fetchMyActiveTasks } from '@/app/actions/employee/fetchEmployeeData';

export interface User {
  id: string; // Firebase UID
  email: string;
  role: UserRole; 
  displayName?: string | null;
  photoURL?: string | null;
  payMode?: PayMode;
  rate?: number;
  phoneNumber?: string;
  whatsappOptIn?: boolean;
}

interface AuthContextType {
  user: User | null;
  login: (email: string, password: string) => Promise<void>;
  signup: (email: string, password: string, role: UserRole, payMode?: PayMode, rate?: number) => Promise<void>;
  logout: () => Promise<void>;
  loading: boolean;
}

const AuthContext = createContext<AuthContextType | undefined>(undefined);

export function AuthProvider({ children }: { children: ReactNode }) {
  const [user, setUser] = useState<User | null>(null);
  const [loading, setLoading] = useState(true);
  const router = useRouter();
  const pathname = usePathname();
  const { toast } = useToast();

  useEffect(() => {
    const unsubscribe = onAuthStateChanged(auth, async (firebaseUser: FirebaseUser | null) => {
      try {
        if (firebaseUser) {
          const userDocRef = doc(db, "users", firebaseUser.uid);
          const userDocSnap = await getDoc(userDocRef);

        let assignedRole: UserRole = 'employee';
        let displayNameFromDb = firebaseUser.email?.split('@')[0];
        let payModeFromDb: PayMode = 'not_set';
        let rateFromDb = 0;
        let phoneNumberFromDb: string | undefined = undefined;
        let whatsappOptInFromDb = false;

        if (userDocSnap.exists()) {
          const userData = userDocSnap.data();
          assignedRole = userData.role || 'employee';
          displayNameFromDb = userData.displayName || displayNameFromDb;
          payModeFromDb = userData.payMode || 'not_set';
          rateFromDb = typeof userData.rate === 'number' ? userData.rate : 0;
          phoneNumberFromDb = userData.phoneNumber || undefined;
          whatsappOptInFromDb = !!userData.whatsappOptIn;
        } else {
          console.warn(`User document not found in Firestore for UID: ${firebaseUser.uid}. Defaulting role, payMode, and rate.`);
        }
        
        const appUser: User = {
          id: firebaseUser.uid,
          email: firebaseUser.email || 'unknown@example.com',
          role: assignedRole,
          displayName: firebaseUser.displayName || displayNameFromDb,
          photoURL: firebaseUser.photoURL,
          payMode: payModeFromDb,
          rate: rateFromDb,
          phoneNumber: phoneNumberFromDb,
          whatsappOptIn: whatsappOptInFromDb,
        };
        setUser(appUser);
        localStorage.setItem('fieldops_user', JSON.stringify(appUser));
      } else {
        setUser(null);
        localStorage.removeItem('fieldops_user');
      }
<<<<<<< HEAD
      setLoading(false);
      } catch (error) {
        console.error('Auth state change error:', error);
        setUser(null);
=======
      } catch (error: any) {
        console.error("Error during auth state change processing:", error);
        toast({ title: "Auth State Error", description: error.message || "Failed to process user session.", variant: "destructive" });
        setUser(null);
        localStorage.removeItem('fieldops_user');
      } finally {
>>>>>>> 51de1190
        setLoading(false);
      }
    });

    return () => unsubscribe();
  }, [toast, setUser, setLoading, auth, db]); // Added setUser, setLoading, auth, db (auth and db are stable from module scope but good to be explicit if preferred)

  useEffect(() => {
    const storedUser = localStorage.getItem('fieldops_user');
    if (storedUser && !user && loading) { 
      try {
        const parsedUser = JSON.parse(storedUser);
        if (parsedUser && parsedUser.id && parsedUser.email && parsedUser.role) {
             setUser(parsedUser);
        } else {
            localStorage.removeItem('fieldops_user');
        }
      } catch (e) {
        console.warn("Failed to parse stored user, removing item.");
        localStorage.removeItem('fieldops_user');
      }
    }
  }, [user, loading, setUser]); // Added setUser

  useEffect(() => {
    if (!loading) {
      const publicPaths = ['/']; 
      const isPublicPath = publicPaths.includes(pathname);

      if (!user && !isPublicPath && !pathname.startsWith('/_next/')) { 
        router.push('/');
      } else if (user && pathname === '/') {
        router.push('/dashboard');
      }
    }
  }, [user, loading, pathname, router]);

  const login = async (email: string, password: string) => {
    setLoading(true);
    try {
      await signInWithEmailAndPassword(auth, email, password);
      toast({ title: "Login Successful", description: "Welcome back!" });
    } catch (error: any) {
      console.error('Login error:', error);
      toast({ title: "Login Failed", description: error.message || "Please check your credentials.", variant: "destructive" });
      setLoading(false); 
    }
  };

  const signup = async (
    email: string, 
    password: string, 
    role: UserRole,
    payMode: PayMode = 'not_set', 
    rate: number = 0 
  ) => {
    setLoading(true);
    try {
      const userCredential = await createUserWithEmailAndPassword(auth, email, password);
      const firebaseUser = userCredential.user;

      const userDocRef = doc(db, "users", firebaseUser.uid);
      await setDoc(userDocRef, {
        uid: firebaseUser.uid,
        email: firebaseUser.email,
        role: role,
        displayName: firebaseUser.email?.split('@')[0] || 'New User',
        payMode: payMode,
        rate: rate,
        createdAt: serverTimestamp(), 
        photoURL: firebaseUser.photoURL || '', 
        assignedProjectIds: [], 
      });
      toast({ title: "Sign Up Successful", description: `Your account has been created as a ${role}.` });
    } catch (error: any) {
      console.error('Signup error:', error);
      toast({ title: "Sign Up Failed", description: error.message || "Could not create account.", variant: "destructive" });
      setLoading(false); 
    }
  };

  const logout = async () => {
    try {
      if (user?.id) {
        const [activeAttendance, activeTasks] = await Promise.all([
          getGlobalActiveCheckIn(user.id),
          fetchMyActiveTasks(user.id)
        ]);

        if (activeAttendance.activeLog) {
          toast({
            title: 'Logout Blocked',
            description: `Please checkout from project "${activeAttendance.activeLog.projectName}" first.`,
            variant: 'destructive'
          });
          return;
        }

        if (activeTasks.success && activeTasks.tasks && activeTasks.tasks.length > 0) {
          toast({
            title: 'Logout Blocked',
            description: 'You have tasks in progress. Complete or pause them before logging out.',
            variant: 'destructive'
          });
          return;
        }
      }

      await signOut(auth);
<<<<<<< HEAD
      toast({ title: 'Logged Out', description: 'You have been successfully logged out.' });
    } catch (error: any) {
      console.error('Logout error:', error);
      toast({ title: 'Logout Failed', description: error.message || 'Could not log out.', variant: 'destructive' });
=======
      toast({ title: "Logged Out", description: "You have been successfully logged out." });
    } catch (error: any) {
      console.error('Logout error:', error);
      toast({ title: "Logout Failed", description: error.message || "Could not log out.", variant: "destructive" });
>>>>>>> 51de1190
    }
  };

  return (
    <AuthContext.Provider value={{ user, login, signup, logout, loading }}>
      {children}
    </AuthContext.Provider>
  );
}

export function useAuth() {
  const context = useContext(AuthContext);
  if (context === undefined) {
    throw new Error('useAuth must be used within an AuthProvider');
  }
  return context;
}<|MERGE_RESOLUTION|>--- conflicted
+++ resolved
@@ -90,19 +90,10 @@
         setUser(null);
         localStorage.removeItem('fieldops_user');
       }
-<<<<<<< HEAD
       setLoading(false);
       } catch (error) {
         console.error('Auth state change error:', error);
         setUser(null);
-=======
-      } catch (error: any) {
-        console.error("Error during auth state change processing:", error);
-        toast({ title: "Auth State Error", description: error.message || "Failed to process user session.", variant: "destructive" });
-        setUser(null);
-        localStorage.removeItem('fieldops_user');
-      } finally {
->>>>>>> 51de1190
         setLoading(false);
       }
     });
@@ -212,17 +203,10 @@
       }
 
       await signOut(auth);
-<<<<<<< HEAD
       toast({ title: 'Logged Out', description: 'You have been successfully logged out.' });
     } catch (error: any) {
       console.error('Logout error:', error);
       toast({ title: 'Logout Failed', description: error.message || 'Could not log out.', variant: 'destructive' });
-=======
-      toast({ title: "Logged Out", description: "You have been successfully logged out." });
-    } catch (error: any) {
-      console.error('Logout error:', error);
-      toast({ title: "Logout Failed", description: error.message || "Could not log out.", variant: "destructive" });
->>>>>>> 51de1190
     }
   };
 
